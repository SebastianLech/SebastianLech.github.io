<head>
  <meta charset="utf-8">
  <meta http-equiv="X-UA-Compatible" content="IE=edge">
  <meta name="viewport" content="width=device-width, initial-scale=1">
  {%- seo -%}
<<<<<<< HEAD
  <link href="https://fonts.googleapis.com/css?family=Lato:400,700,900" rel="stylesheet">
  <link rel="stylesheet" href="{{ "/assets/main.css" | relative_url }}">
=======
  <link rel="stylesheet" href="{{ "/assets/css/style.css" | relative_url }}">
>>>>>>> 70aaede1
  {%- feed_meta -%}
  {%- if jekyll.environment == 'production' and site.google_analytics -%}
    {%- include google-analytics.html -%}
  {%- endif -%}
</head><|MERGE_RESOLUTION|>--- conflicted
+++ resolved
@@ -3,12 +3,8 @@
   <meta http-equiv="X-UA-Compatible" content="IE=edge">
   <meta name="viewport" content="width=device-width, initial-scale=1">
   {%- seo -%}
-<<<<<<< HEAD
   <link href="https://fonts.googleapis.com/css?family=Lato:400,700,900" rel="stylesheet">
-  <link rel="stylesheet" href="{{ "/assets/main.css" | relative_url }}">
-=======
   <link rel="stylesheet" href="{{ "/assets/css/style.css" | relative_url }}">
->>>>>>> 70aaede1
   {%- feed_meta -%}
   {%- if jekyll.environment == 'production' and site.google_analytics -%}
     {%- include google-analytics.html -%}
